--- conflicted
+++ resolved
@@ -327,14 +327,9 @@
       ds.createSchema(sft)
       val recTable = RecordIndex.getTableName(sft.getTypeName, ds)
       val splits = ds.connector.tableOperations().listSplits(recTable)
-<<<<<<< HEAD
-      splits.size() mustEqual 260
-      splits.head mustEqual new Text("a0")
-=======
       // note: first split is dropped, which creates 259 splits but 260 regions
       splits.size() mustEqual 259
       splits.head mustEqual new Text("a1")
->>>>>>> f69d433e
       splits.last mustEqual new Text("z9")
     }
 
