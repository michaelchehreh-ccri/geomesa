--- conflicted
+++ resolved
@@ -298,21 +298,4 @@
 
     def removeAllKeywords(): Unit = sft.getUserData.remove(KEYWORDS_KEY)
   }
-<<<<<<< HEAD
-
-  private class KVPairParser(pairSep: String = ",", kvSep: String = ":") extends JavaTokenParsers {
-    def key = "[0-9a-zA-Z_\\.]+".r
-    def value = s"[^($pairSep)^($kvSep)]+".r
-
-    def keyValue = key ~ kvSep ~ value ^^ { case key ~ sep ~ value => key -> value }
-    def keyValueList = repsep(keyValue, pairSep) ^^ { x => x.toMap }
-
-    def parse(s: String): Map[String, String] = parse(keyValueList, s.trim) match {
-      case Success(result, next) if next.atEnd => result
-      case NoSuccess(msg, next) if next.atEnd => throw new IllegalArgumentException(s"Error parsing spec '$s' : $msg")
-      case other => throw new IllegalArgumentException(s"Error parsing spec '$s' : $other")
-    }
-  }
-=======
->>>>>>> f69d433e
 }